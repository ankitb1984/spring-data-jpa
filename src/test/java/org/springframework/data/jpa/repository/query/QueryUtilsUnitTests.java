/*
 * Copyright 2008-2019 the original author or authors.
 *
 * Licensed under the Apache License, Version 2.0 (the "License");
 * you may not use this file except in compliance with the License.
 * You may obtain a copy of the License at
 *
 *      https://www.apache.org/licenses/LICENSE-2.0
 *
 * Unless required by applicable law or agreed to in writing, software
 * distributed under the License is distributed on an "AS IS" BASIS,
 * WITHOUT WARRANTIES OR CONDITIONS OF ANY KIND, either express or implied.
 * See the License for the specific language governing permissions and
 * limitations under the License.
 */
package org.springframework.data.jpa.repository.query;

import static org.assertj.core.api.Assertions.assertThat;
import static org.hamcrest.Matchers.*;
import static org.junit.Assert.assertThat;
import static org.springframework.data.jpa.repository.query.QueryUtils.*;

import java.util.Collections;
import java.util.Set;

import org.hamcrest.Matcher;
import org.junit.Test;
import org.springframework.dao.InvalidDataAccessApiUsageException;
import org.springframework.data.domain.Sort;
import org.springframework.data.domain.Sort.Order;
import org.springframework.data.jpa.domain.JpaSort;

/**
 * Unit test for {@link QueryUtils}.
 *
 * @author Oliver Gierke
 * @author Thomas Darimont
 * @author Komi Innocent
 * @author Christoph Strobl
 * @author Jens Schauder
 * @author Florian Lüdiger
<<<<<<< HEAD
 * @author Mohammad Hewedy
=======
 * @author Grégoire Druant
>>>>>>> 604bc7f5
 */
public class QueryUtilsUnitTests {

	static final String QUERY = "select u from User u";
	static final String FQ_QUERY = "select u from org.acme.domain.User$Foo_Bar u";
	static final String SIMPLE_QUERY = "from User u";
	static final String COUNT_QUERY = "select count(u) from User u";

	static final String QUERY_WITH_AS = "select u from User as u where u.username = ?";

	static final Matcher<String> IS_U = is("u");

	@Test
	public void createsCountQueryCorrectly() throws Exception {
		assertCountQuery(QUERY, COUNT_QUERY);
	}

	@Test
	public void createsCountQueriesCorrectlyForCapitalLetterJPQL() {

		assertCountQuery("FROM User u WHERE u.foo.bar = ?", "select count(u) FROM User u WHERE u.foo.bar = ?");

		assertCountQuery("SELECT u FROM User u where u.foo.bar = ?", "select count(u) FROM User u where u.foo.bar = ?");
	}

	@Test
	public void createsCountQueryForDistinctQueries() throws Exception {

		assertCountQuery("select distinct u from User u where u.foo = ?",
				"select count(distinct u) from User u where u.foo = ?");
	}

	@Test
	public void createsCountQueryForConstructorQueries() throws Exception {

		assertCountQuery("select distinct new User(u.name) from User u where u.foo = ?",
				"select count(distinct u) from User u where u.foo = ?");
	}

	@Test
	public void createsCountQueryForJoins() throws Exception {

		assertCountQuery("select distinct new User(u.name) from User u left outer join u.roles r WHERE r = ?",
				"select count(distinct u) from User u left outer join u.roles r WHERE r = ?");
	}

	@Test
	public void createsCountQueryForQueriesWithSubSelects() throws Exception {

		assertCountQuery("select u from User u left outer join u.roles r where r in (select r from Role)",
				"select count(u) from User u left outer join u.roles r where r in (select r from Role)");
	}

	@Test
	public void createsCountQueryForAliasesCorrectly() throws Exception {

		assertCountQuery("select u from User as u", "select count(u) from User as u");
	}

	@Test
	public void allowsShortJpaSyntax() throws Exception {

		assertCountQuery(SIMPLE_QUERY, COUNT_QUERY);
	}

	@Test
	public void detectsAliasCorrectly() throws Exception {

		assertThat(detectAlias(QUERY), IS_U);
		assertThat(detectAlias(SIMPLE_QUERY), IS_U);
		assertThat(detectAlias(COUNT_QUERY), IS_U);
		assertThat(detectAlias(QUERY_WITH_AS), IS_U);
		assertThat(detectAlias("SELECT FROM USER U"), is("U"));
		assertThat(detectAlias("select u from  User u"), IS_U);
		assertThat(detectAlias("select u from  com.acme.User u"), IS_U);
		assertThat(detectAlias("select u from T05User u"), IS_U);
	}

	@Test
	public void allowsFullyQualifiedEntityNamesInQuery() {

		assertThat(detectAlias(FQ_QUERY), IS_U);
		assertCountQuery(FQ_QUERY, "select count(u) from org.acme.domain.User$Foo_Bar u");
	}

	@Test // DATAJPA-252
	public void detectsJoinAliasesCorrectly() {

		Set<String> aliases = getOuterJoinAliases("select p from Person p left outer join x.foo b2_$ar where …");
		assertThat(aliases, hasSize(1));
		assertThat(aliases, hasItems("b2_$ar"));

		aliases = getOuterJoinAliases("select p from Person p left join x.foo b2_$ar where …");
		assertThat(aliases, hasSize(1));
		assertThat(aliases, hasItems("b2_$ar"));

		aliases = getOuterJoinAliases(
				"select p from Person p left outer join x.foo as b2_$ar, left join x.bar as foo where …");
		assertThat(aliases, hasSize(2));
		assertThat(aliases, hasItems("b2_$ar", "foo"));

		aliases = getOuterJoinAliases(
				"select p from Person p left join x.foo as b2_$ar, left outer join x.bar foo where …");
		assertThat(aliases, hasSize(2));
		assertThat(aliases, hasItems("b2_$ar", "foo"));
	}

	@Test // DATAJPA-252
	public void doesNotPrefixOrderReferenceIfOuterJoinAliasDetected() {

		String query = "select p from Person p left join p.address address";
		assertThat(applySorting(query, Sort.by("address.city")), endsWith("order by address.city asc"));
		assertThat(applySorting(query, Sort.by("address.city", "lastname"), "p"),
				endsWith("order by address.city asc, p.lastname asc"));
	}

	@Test // DATAJPA-252
	public void extendsExistingOrderByClausesCorrectly() {

		String query = "select p from Person p order by p.lastname asc";
		assertThat(applySorting(query, Sort.by("firstname"), "p"), endsWith("order by p.lastname asc, p.firstname asc"));
	}

	@Test // DATAJPA-296
	public void appliesIgnoreCaseOrderingCorrectly() {

		Sort sort = Sort.by(Order.by("firstname").ignoreCase());

		String query = "select p from Person p";
		assertThat(applySorting(query, sort, "p"), endsWith("order by lower(p.firstname) asc"));
	}

	@Test // DATAJPA-296
	public void appendsIgnoreCaseOrderingCorrectly() {

		Sort sort = Sort.by(Order.by("firstname").ignoreCase());

		String query = "select p from Person p order by p.lastname asc";
		assertThat(applySorting(query, sort, "p"), endsWith("order by p.lastname asc, lower(p.firstname) asc"));
	}

	@Test // DATAJPA-342
	public void usesReturnedVariableInCOuntProjectionIfSet() {

		assertCountQuery("select distinct m.genre from Media m where m.user = ?1 order by m.genre asc",
				"select count(distinct m.genre) from Media m where m.user = ?1");
	}

	@Test // DATAJPA-343
	public void projectsCOuntQueriesForQueriesWithSubselects() {

		assertCountQuery("select o from Foo o where cb.id in (select b from Bar b)",
				"select count(o) from Foo o where cb.id in (select b from Bar b)");
	}

	@Test(expected = InvalidDataAccessApiUsageException.class) // DATAJPA-148
	public void doesNotPrefixSortsIfFunction() {

		Sort sort = Sort.by("sum(foo)");
		assertThat(applySorting("select p from Person p", sort, "p"), endsWith("order by sum(foo) asc"));
	}

	@Test // DATAJPA-377
	public void removesOrderByInGeneratedCountQueryFromOriginalQueryIfPresent() {

		assertCountQuery("select distinct m.genre from Media m where m.user = ?1 OrDer  By   m.genre ASC",
				"select count(distinct m.genre) from Media m where m.user = ?1");
	}

	@Test // DATAJPA-375
	public void findsExistingOrderByIndependentOfCase() {

		Sort sort = Sort.by("lastname");
		String query = applySorting("select p from Person p ORDER BY p.firstname", sort, "p");
		assertThat(query, endsWith("ORDER BY p.firstname, p.lastname asc"));
	}

	@Test // DATAJPA-409
	public void createsCountQueryForNestedReferenceCorrectly() {
		assertCountQuery("select a.b from A a", "select count(a.b) from A a");
	}

	@Test // DATAJPA-420
	public void createsCountQueryForScalarSelects() {
		assertCountQuery("select p.lastname,p.firstname from Person p", "select count(p) from Person p");
	}

	@Test // DATAJPA-456
	public void createCountQueryFromTheGivenCountProjection() {
		assertThat(createCountQueryFor("select p.lastname,p.firstname from Person p", "p.lastname"),
				is("select count(p.lastname) from Person p"));
	}

	@Test // DATAJPA-726
	public void detectsAliassesInPlainJoins() {

		String query = "select p from Customer c join c.productOrder p where p.delayed = true";
		Sort sort = Sort.by("p.lineItems");

		assertThat(applySorting(query, sort, "c"), endsWith("order by p.lineItems asc"));
	}

	@Test // DATAJPA-736
	public void supportsNonAsciiCharactersInEntityNames() {
		assertThat(createCountQueryFor("select u from Usèr u"), is("select count(u) from Usèr u"));
	}

	@Test // DATAJPA-798
	public void detectsAliasInQueryContainingLineBreaks() {
		assertThat(detectAlias("select \n u \n from \n User \nu"), is("u"));
	}

	@Test // DATAJPA-815
	public void doesPrefixPropertyWith() {

		String query = "from Cat c join Dog d";
		Sort sort = Sort.by("dPropertyStartingWithJoinAlias");

		assertThat(applySorting(query, sort, "c"), endsWith("order by c.dPropertyStartingWithJoinAlias asc"));
	}

	@Test // DATAJPA-938
	public void detectsConstructorExpressionInDistinctQuery() {
		assertThat(hasConstructorExpression("select distinct new Foo() from Bar b"), is(true));
	}

	@Test // DATAJPA-938
	public void detectsComplexConstructorExpression() {

		assertThat(hasConstructorExpression("select new foo.bar.Foo(ip.id, ip.name, sum(lp.amount)) " //
				+ "from Bar lp join lp.investmentProduct ip " //
				+ "where (lp.toDate is null and lp.fromDate <= :now and lp.fromDate is not null) and lp.accountId = :accountId " //
				+ "group by ip.id, ip.name, lp.accountId " //
				+ "order by ip.name ASC"), is(true));
	}

	@Test // DATAJPA-938
	public void detectsConstructorExpressionWithLineBreaks() {
		assertThat(hasConstructorExpression("select new foo.bar.FooBar(\na.id) from DtoA a "), is(true));
	}

	@Test // DATAJPA-960
	public void doesNotQualifySortIfNoAliasDetected() {
		assertThat(applySorting("from mytable where ?1 is null", Sort.by("firstname")), endsWith("order by firstname asc"));
	}

	@Test(expected = InvalidDataAccessApiUsageException.class) // DATAJPA-965, DATAJPA-970
	public void doesNotAllowWhitespaceInSort() {

		Sort sort = Sort.by("case when foo then bar");
		applySorting("select p from Person p", sort, "p");
	}

	@Test // DATAJPA-965, DATAJPA-970
	public void doesNotPrefixUnsageJpaSortFunctionCalls() {

		JpaSort sort = JpaSort.unsafe("sum(foo)");
		assertThat(applySorting("select p from Person p", sort, "p"), endsWith("order by sum(foo) asc"));
	}

	@Test // DATAJPA-965, DATAJPA-970
	public void doesNotPrefixMultipleAliasedFunctionCalls() {

		String query = "SELECT AVG(m.price) AS avgPrice, SUM(m.stocks) AS sumStocks FROM Magazine m";
		Sort sort = Sort.by("avgPrice", "sumStocks");

		assertThat(applySorting(query, sort, "m"), endsWith("order by avgPrice asc, sumStocks asc"));
	}

	@Test // DATAJPA-965, DATAJPA-970
	public void doesNotPrefixSingleAliasedFunctionCalls() {

		String query = "SELECT AVG(m.price) AS avgPrice FROM Magazine m";
		Sort sort = Sort.by("avgPrice");

		assertThat(applySorting(query, sort, "m"), endsWith("order by avgPrice asc"));
	}

	@Test // DATAJPA-965, DATAJPA-970
	public void prefixesSingleNonAliasedFunctionCallRelatedSortProperty() {

		String query = "SELECT AVG(m.price) AS avgPrice FROM Magazine m";
		Sort sort = Sort.by("someOtherProperty");

		assertThat(applySorting(query, sort, "m"), endsWith("order by m.someOtherProperty asc"));
	}

	@Test // DATAJPA-965, DATAJPA-970
	public void prefixesNonAliasedFunctionCallRelatedSortPropertyWhenSelectClauseContainesAliasedFunctionForDifferentProperty() {

		String query = "SELECT m.name, AVG(m.price) AS avgPrice FROM Magazine m";
		Sort sort = Sort.by("name", "avgPrice");

		assertThat(applySorting(query, sort, "m"), endsWith("order by m.name asc, avgPrice asc"));
	}

	@Test // DATAJPA-965, DATAJPA-970
	public void doesNotPrefixAliasedFunctionCallNameWithMultipleNumericParameters() {

		String query = "SELECT SUBSTRING(m.name, 2, 5) AS trimmedName FROM Magazine m";
		Sort sort = Sort.by("trimmedName");

		assertThat(applySorting(query, sort, "m"), endsWith("order by trimmedName asc"));
	}

	@Test // DATAJPA-965, DATAJPA-970
	public void doesNotPrefixAliasedFunctionCallNameWithMultipleStringParameters() {

		String query = "SELECT CONCAT(m.name, 'foo') AS extendedName FROM Magazine m";
		Sort sort = Sort.by("extendedName");

		assertThat(applySorting(query, sort, "m"), endsWith("order by extendedName asc"));
	}

	@Test // DATAJPA-965, DATAJPA-970
	public void doesNotPrefixAliasedFunctionCallNameWithUnderscores() {

		String query = "SELECT AVG(m.price) AS avg_price FROM Magazine m";
		Sort sort = Sort.by("avg_price");

		assertThat(applySorting(query, sort, "m"), endsWith("order by avg_price asc"));
	}

	@Test // DATAJPA-965, DATAJPA-970
	public void doesNotPrefixAliasedFunctionCallNameWithDots() {

		String query = "SELECT AVG(m.price) AS m.avg FROM Magazine m";
		Sort sort = Sort.by("m.avg");

		assertThat(applySorting(query, sort, "m"), endsWith("order by m.avg asc"));
	}

	@Test // DATAJPA-965, DATAJPA-970
	public void doesNotPrefixAliasedFunctionCallNameWhenQueryStringContainsMultipleWhiteSpaces() {

		String query = "SELECT  AVG(  m.price  )   AS   avgPrice   FROM Magazine   m";
		Sort sort = Sort.by("avgPrice");

		assertThat(applySorting(query, sort, "m"), endsWith("order by avgPrice asc"));
	}

	@Test // DATAJPA-1000
	public void discoversCorrectAliasForJoinFetch() {

		Set<String> aliases = QueryUtils
				.getOuterJoinAliases("SELECT DISTINCT user FROM User user LEFT JOIN FETCH user.authorities AS authority");

		assertThat(aliases, contains("authority"));
	}

	@Test // DATAJPA-1171
	public void doesNotContainStaticClauseInExistsQuery() {

		assertThat(QueryUtils.getExistsQueryString("entity", "x", Collections.singleton("id"))) //
				.endsWith("WHERE x.id = :id");
	}

	@Test // DATAJPA-1363
	public void discoversAliasWithComplexFunction() {

		assertThat(
				QueryUtils.getFunctionAliases("select new MyDto(sum(case when myEntity.prop3=0 then 1 else 0 end) as myAlias")) //
						.contains("myAlias");
	}

	@Test // DATAJPA-1506
	public void detectsAliasWithGroupAndOrderBy() {

		assertThat(detectAlias("select * from User group by name")).isNull();
		assertThat(detectAlias("select * from User order by name")).isNull();
		assertThat(detectAlias("select * from User u group by name")).isEqualTo("u");
		assertThat(detectAlias("select * from User u order by name")).isEqualTo("u");
	}

	@Test // DATAJPA-1500
	public void createCountQuerySupportsWhitespaceCharacters() {

		assertThat(createCountQueryFor("select * from User user\n" + //
						"  where user.age = 18\n" + //
						"  order by user.name\n "), //
				is("select count(user) from User user\n" + //
						"  where user.age = 18\n "));
	}

<<<<<<< HEAD
	@Test
	public void createCountQuerySupportsLineBreaksInSelectClause() {

		assertThat(createCountQueryFor("select user.age,\n" + //
						"  user.name\n" + //
						"  from User user\n" + //
						"  where user.age = 18\n" + //
						"  order\nby\nuser.name\n "), //
				is("select count(user) from User user\n" + //
						"  where user.age = 18\n "));
	}

	@Test
	public void createCountQuerySupportsLineBreakRightAfterDistinct() {

		assertThat(createCountQueryFor("select\ndistinct\nuser.age,\n" + //
						"user.name\n" + //
						"from\nUser\nuser"), //
				is(createCountQueryFor("select\ndistinct user.age,\n" + //
						"user.name\n" + //
						"from\nUser\nuser")));
	}

	@Test
	public void detectsAliasWithGroupAndOrderByWithLineBreaks() {

		assertThat(detectAlias("select * from User group\nby name")).isNull();
		assertThat(detectAlias("select * from User order\nby name")).isNull();
		assertThat(detectAlias("select * from User u group\nby name")).isEqualTo("u");
		assertThat(detectAlias("select * from User u order\nby name")).isEqualTo("u");
=======
	@Test // DATAJPA-1061
	public void appliesSortCorrectlyForFieldAliases() {

		String query = "SELECT  m.price, lower(m.title) AS title, a.name as authorName   FROM Magazine   m INNER JOIN m.author a";
		Sort sort = Sort.by("authorName");

		String fullQuery = applySorting(query, sort);

		assertThat(fullQuery, endsWith("order by authorName asc"));
	}

	@Test // DATAJPA-1061
	public void appliesSortCorrectlyForFunctionAliases() {

		String query = "SELECT  m.price, lower(m.title) AS title, a.name as authorName   FROM Magazine   m INNER JOIN m.author a";
		Sort sort = Sort.by("title");

		String fullQuery = applySorting(query, sort);

		assertThat(fullQuery, endsWith("order by title asc"));
	}

	@Test // DATAJPA-1061
	public void appliesSortCorrectlyForSimpleField() {

		String query = "SELECT  m.price, lower(m.title) AS title, a.name as authorName   FROM Magazine   m INNER JOIN m.author a";
		Sort sort = Sort.by("price");

		String fullQuery = applySorting(query, sort);

		assertThat(fullQuery, endsWith("order by m.price asc"));
>>>>>>> 604bc7f5
	}

	private static void assertCountQuery(String originalQuery, String countQuery) {
		assertThat(createCountQueryFor(originalQuery), is(countQuery));
	}
}<|MERGE_RESOLUTION|>--- conflicted
+++ resolved
@@ -39,11 +39,8 @@
  * @author Christoph Strobl
  * @author Jens Schauder
  * @author Florian Lüdiger
-<<<<<<< HEAD
  * @author Mohammad Hewedy
-=======
  * @author Grégoire Druant
->>>>>>> 604bc7f5
  */
 public class QueryUtilsUnitTests {
 
@@ -428,8 +425,7 @@
 						"  where user.age = 18\n "));
 	}
 
-<<<<<<< HEAD
-	@Test
+	@Test // DATAJPA-1564
 	public void createCountQuerySupportsLineBreaksInSelectClause() {
 
 		assertThat(createCountQueryFor("select user.age,\n" + //
@@ -441,7 +437,7 @@
 						"  where user.age = 18\n "));
 	}
 
-	@Test
+	@Test // DATAJPA-1564
 	public void createCountQuerySupportsLineBreakRightAfterDistinct() {
 
 		assertThat(createCountQueryFor("select\ndistinct\nuser.age,\n" + //
@@ -452,14 +448,15 @@
 						"from\nUser\nuser")));
 	}
 
-	@Test
+	@Test // DATAJPA-1564
 	public void detectsAliasWithGroupAndOrderByWithLineBreaks() {
 
 		assertThat(detectAlias("select * from User group\nby name")).isNull();
 		assertThat(detectAlias("select * from User order\nby name")).isNull();
 		assertThat(detectAlias("select * from User u group\nby name")).isEqualTo("u");
 		assertThat(detectAlias("select * from User u order\nby name")).isEqualTo("u");
-=======
+  }
+  
 	@Test // DATAJPA-1061
 	public void appliesSortCorrectlyForFieldAliases() {
 
@@ -491,7 +488,6 @@
 		String fullQuery = applySorting(query, sort);
 
 		assertThat(fullQuery, endsWith("order by m.price asc"));
->>>>>>> 604bc7f5
 	}
 
 	private static void assertCountQuery(String originalQuery, String countQuery) {

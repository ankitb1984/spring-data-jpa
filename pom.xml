--- conflicted
+++ resolved
@@ -1,460 +1,456 @@
-<?xml version="1.0" encoding="UTF-8" standalone="no"?>
-<project xmlns="http://maven.apache.org/POM/4.0.0" xmlns:xsi="http://www.w3.org/2001/XMLSchema-instance" xsi:schemaLocation="http://maven.apache.org/POM/4.0.0 https://maven.apache.org/xsd/maven-4.0.0.xsd">
-
-	<modelVersion>4.0.0</modelVersion>
-
-	<groupId>org.springframework.data</groupId>
-	<artifactId>spring-data-jpa</artifactId>
-<<<<<<< HEAD
-	<version>2.3.0.DATAJPA-1635-SNAPSHOT</version>
-=======
-	<version>2.2.0.DATAJPA-1435-SNAPSHOT</version>
->>>>>>> 2cebf9cf
-
-	<name>Spring Data JPA</name>
-	<description>Spring Data module for JPA repositories.</description>
-	<url>https://projects.spring.io/spring-data-jpa</url>
-
-	<parent>
-		<groupId>org.springframework.data.build</groupId>
-		<artifactId>spring-data-parent</artifactId>
-		<version>2.3.0.BUILD-SNAPSHOT</version>
-	</parent>
-
-	<properties>
-
-		<dist.key>DATAJPA</dist.key>
-
-		<eclipselink>2.7.5</eclipselink>
-		<hibernate>5.4.8.Final</hibernate>
-		<mockito>2.19.1</mockito>
-		<hibernate.groupId>org.hibernate</hibernate.groupId>
-		<springdata.commons>2.3.0.BUILD-SNAPSHOT</springdata.commons>
-
-		<java-module-name>spring.data.jpa</java-module-name>
-
-		<sonar.dynamicAnalysis>reuseReports</sonar.dynamicAnalysis>
-
-	</properties>
-
-	<profiles>
-		<profile>
-			<id>hibernate-next</id>
-			<properties>
-				<hibernate>6.0.0-SNAPSHOT</hibernate>
-			</properties>
-			<repositories>
-				<repository>
-					<id>jboss</id>
-					<url>https://repository.jboss.org/nexus/content/repositories/public</url>
-				</repository>
-			</repositories>
-		</profile>
-
-		<profile>
-			<id>docs</id>
-
-			<build>
-				<plugins>
-					<plugin>
-						<artifactId>maven-antrun-plugin</artifactId>
-						<version>1.8</version>
-						<executions>
-							<execution>
-								<id>copy-schemas</id>
-								<phase>prepare-package</phase>
-								<goals>
-									<goal>run</goal>
-								</goals>
-								<configuration>
-									<target>
-										<copy todir="${project.build.directory}/site/schemas">
-											<fileset dir="${project.build.directory}/schemas"/>
-										</copy>
-									</target>
-								</configuration>
-							</execution>
-							<execution>
-								<id>package-and-attach-docs-zip</id>
-								<phase>package</phase>
-								<goals>
-									<goal>run</goal>
-								</goals>
-								<configuration>
-									<tasks>
-										<zip destfile="${project.build.directory}/${project.artifactId}-${project.version}.zip">
-											<fileset dir="${project.build.directory}/site"/>
-										</zip>
-									</tasks>
-								</configuration>
-							</execution>
-						</executions>
-					</plugin>
-
-					<plugin>
-						<groupId>org.codehaus.mojo</groupId>
-						<artifactId>build-helper-maven-plugin</artifactId>
-						<version>1.10</version>
-						<executions>
-							<execution>
-								<id>attach-zip</id>
-								<goals>
-									<goal>attach-artifact</goal>
-								</goals>
-								<phase>package</phase>
-								<configuration>
-									<artifacts>
-										<artifact>
-											<file>${project.build.directory}/${project.artifactId}-${project.version}.zip</file>
-											<type>zip</type>
-										</artifact>
-									</artifacts>
-								</configuration>
-							</execution>
-						</executions>
-					</plugin>
-				</plugins>
-			</build>
-		</profile>
-	</profiles>
-
-	<dependencies>
-
-		<dependency>
-			<groupId>${project.groupId}</groupId>
-			<artifactId>spring-data-commons</artifactId>
-			<version>${springdata.commons}</version>
-		</dependency>
-
-		<dependency>
-			<groupId>org.springframework</groupId>
-			<artifactId>spring-orm</artifactId>
-		</dependency>
-
-		<dependency>
-			<groupId>org.springframework</groupId>
-			<artifactId>spring-context</artifactId>
-		</dependency>
-
-		<dependency>
-			<groupId>org.springframework</groupId>
-			<artifactId>spring-aop</artifactId>
-		</dependency>
-
-		<dependency>
-			<groupId>org.springframework</groupId>
-			<artifactId>spring-tx</artifactId>
-		</dependency>
-
-		<dependency>
-			<groupId>org.springframework</groupId>
-			<artifactId>spring-beans</artifactId>
-		</dependency>
-
-		<dependency>
-			<groupId>org.springframework</groupId>
-			<artifactId>spring-instrument</artifactId>
-			<scope>provided</scope>
-		</dependency>
-
-		<dependency>
-			<groupId>org.springframework</groupId>
-			<artifactId>spring-core</artifactId>
-			<exclusions>
-				<exclusion>
-					<groupId>commons-logging</groupId>
-					<artifactId>commons-logging</artifactId>
-				</exclusion>
-			</exclusions>
-		</dependency>
-
-		<dependency>
-			<groupId>org.aspectj</groupId>
-			<artifactId>aspectjrt</artifactId>
-			<version>${aspectj}</version>
-		</dependency>
-		<dependency>
-			<groupId>org.aspectj</groupId>
-			<artifactId>aspectjweaver</artifactId>
-			<version>${aspectj}</version>
-			<scope>test</scope>
-		</dependency>
-
-		<dependency>
-			<groupId>org.springframework</groupId>
-			<artifactId>spring-aspects</artifactId>
-			<scope>compile</scope>
-			<optional>true</optional>
-		</dependency>
-
-		<dependency>
-			<groupId>org.hsqldb</groupId>
-			<artifactId>hsqldb</artifactId>
-			<version>2.4.1</version>
-			<scope>test</scope>
-		</dependency>
-
-		<dependency>
-			<groupId>joda-time</groupId>
-			<artifactId>joda-time</artifactId>
-			<version>${jodatime}</version>
-			<optional>true</optional>
-		</dependency>
-
-		<dependency>
-			<groupId>org.threeten</groupId>
-			<artifactId>threetenbp</artifactId>
-			<version>${threetenbp}</version>
-			<optional>true</optional>
-		</dependency>
-
-		<!-- Persistence providers -->
-
-		<dependency>
-			<groupId>org.eclipse.persistence</groupId>
-			<artifactId>org.eclipse.persistence.jpa</artifactId>
-			<version>${eclipselink}</version>
-			<optional>true</optional>
-		</dependency>
-
-		<dependency>
-			<groupId>${hibernate.groupId}</groupId>
-			<artifactId>hibernate-core</artifactId>
-			<version>${hibernate}</version>
-			<optional>true</optional>
-		</dependency>
-
-		<dependency>
-			<groupId>${hibernate.groupId}</groupId>
-			<artifactId>hibernate-jpamodelgen</artifactId>
-			<version>${hibernate}</version>
-			<scope>provided</scope>
-		</dependency>
-
-		<!-- QueryDsl -->
-		<dependency>
-			<groupId>com.querydsl</groupId>
-			<artifactId>querydsl-apt</artifactId>
-			<version>${querydsl}</version>
-			<classifier>jpa</classifier>
-			<scope>provided</scope>
-		</dependency>
-
-		<dependency>
-			<groupId>com.querydsl</groupId>
-			<artifactId>querydsl-jpa</artifactId>
-			<version>${querydsl}</version>
-			<optional>true</optional>
-		</dependency>
-
-		<!-- CDI -->
-		<!-- Dependency order required to build against CDI 1.0 and test with CDI 2.0 -->
-		<dependency>
-			<groupId>org.apache.geronimo.specs</groupId>
-			<artifactId>geronimo-jcdi_2.0_spec</artifactId>
-			<version>1.0.1</version>
-			<scope>test</scope>
-		</dependency>
-
-		<dependency>
-			<groupId>javax.interceptor</groupId>
-			<artifactId>javax.interceptor-api</artifactId>
-			<version>1.2.1</version>
-			<scope>test</scope>
-		</dependency>
-
-		<dependency>
-			<groupId>javax.enterprise</groupId>
-			<artifactId>cdi-api</artifactId>
-			<version>${cdi}</version>
-			<scope>provided</scope>
-			<optional>true</optional>
-		</dependency>
-
-		<dependency>
-			<groupId>javax.annotation</groupId>
-			<artifactId>javax.annotation-api</artifactId>
-			<version>${javax-annotation-api}</version>
-			<scope>test</scope>
-		</dependency>
-
-		<dependency>
-			<groupId>org.apache.openwebbeans</groupId>
-			<artifactId>openwebbeans-se</artifactId>
-			<version>${webbeans}</version>
-			<scope>test</scope>
-		</dependency>
-
-	</dependencies>
-
-	<build>
-		<plugins>
-
-			<!--
-			     Jacoco plugin redeclared to make sure it's downloaded and
-			     the agents can be explicitly added to the test executions.
-			-->
-			<plugin>
-				<groupId>org.jacoco</groupId>
-				<artifactId>jacoco-maven-plugin</artifactId>
-				<version>${jacoco}</version>
-				<configuration>
-					<destFile>${jacoco.destfile}</destFile>
-				</configuration>
-				<executions>
-					<execution>
-						<id>jacoco-initialize</id>
-						<goals>
-							<goal>prepare-agent</goal>
-						</goals>
-					</execution>
-				</executions>
-			</plugin>
-
-			<plugin>
-				<groupId>org.apache.maven.plugins</groupId>
-				<artifactId>maven-surefire-plugin</artifactId>
-				<dependencies>
-					<dependency>
-						<groupId>org.springframework</groupId>
-						<artifactId>spring-instrument</artifactId>
-						<version>${spring}</version>
-						<scope>runtime</scope>
-					</dependency>
-				</dependencies>
-				<executions>
-					<execution>
-						<id>default-test</id>
-						<configuration>
-							<excludes>
-								<exclude>**/*</exclude>
-							</excludes>
-						</configuration>
-					</execution>
-					<execution>
-						<id>unit-tests</id>
-						<goals>
-							<goal>test</goal>
-						</goals>
-						<phase>test</phase>
-						<configuration>
-							<includes>
-								<include>**/*UnitTests.java</include>
-							</includes>
-						</configuration>
-					</execution>
-					<execution>
-						<id>integration-tests</id>
-						<goals>
-							<goal>test</goal>
-						</goals>
-						<phase>test</phase>
-						<configuration>
-							<includes>
-								<include>**/*IntegrationTests.java</include>
-								<include>**/*Tests.java</include>
-							</includes>
-							<excludes>
-								<exclude>**/*UnitTests.java</exclude>
-								<exclude>**/OpenJpa*</exclude>
-								<exclude>**/EclipseLink*</exclude>
-							</excludes>
-							<argLine>-javaagent:${settings.localRepository}/org/springframework/spring-instrument/${spring}/spring-instrument-${spring}.jar -javaagent:${settings.localRepository}/org/jacoco/org.jacoco.agent/${jacoco}/org.jacoco.agent-${jacoco}-runtime.jar=destfile=${jacoco.destfile}</argLine>
-						</configuration>
-					</execution>
-					<execution>
-						<id>eclipselink-tests</id>
-						<goals>
-							<goal>test</goal>
-						</goals>
-						<phase>test</phase>
-						<configuration>
-							<includes>
-								<include>**/EclipseLink*Tests.java</include>
-							</includes>
-							<argLine>-javaagent:${settings.localRepository}/org/jacoco/org.jacoco.agent/${jacoco}/org.jacoco.agent-${jacoco}-runtime.jar=destfile=${jacoco.destfile} -javaagent:${settings.localRepository}/org/eclipse/persistence/org.eclipse.persistence.jpa/${eclipselink}/org.eclipse.persistence.jpa-${eclipselink}.jar -javaagent:${settings.localRepository}/org/springframework/spring-instrument/${spring}/spring-instrument-${spring}.jar</argLine>
-						</configuration>
-					</execution>
-				</executions>
-			</plugin>
-
-			<plugin>
-				<groupId>org.codehaus.mojo</groupId>
-				<artifactId>aspectj-maven-plugin</artifactId>
-				<version>1.8</version>
-				<dependencies>
-					<dependency>
-						<groupId>org.aspectj</groupId>
-						<artifactId>aspectjrt</artifactId>
-						<version>${aspectj}</version>
-					</dependency>
-					<dependency>
-						<groupId>org.aspectj</groupId>
-						<artifactId>aspectjtools</artifactId>
-						<version>${aspectj}</version>
-					</dependency>
-				</dependencies>
-				<executions>
-					<execution>
-						<goals>
-							<goal>compile</goal>
-						</goals>
-					</execution>
-				</executions>
-				<configuration>
-					<verbose>true</verbose>
-					<!--
-						To workaround:
-
-						- https://issues.apache.org/jira/browse/MCOMPILER-205
-						- https://issues.apache.org/jira/browse/MCOMPILER-209
-						- https://github.com/mojohaus/aspectj-maven-plugin/issues/15
-
-					-->
-					<forceAjcCompile>true</forceAjcCompile>
-					<aspectLibraries>
-						<aspectLibrary>
-							<groupId>org.springframework</groupId>
-							<artifactId>spring-aspects</artifactId>
-						</aspectLibrary>
-					</aspectLibraries>
-					<includes>
-						<include>**/domain/support/AuditingEntityListener.java</include>
-					</includes>
-					<complianceLevel>${source.level}</complianceLevel>
-					<source>${source.level}</source>
-					<target>${source.level}</target>
-					<xmlConfigured>aop.xml</xmlConfigured>
-				</configuration>
-			</plugin>
-
-			<plugin>
-				<groupId>org.apache.maven.plugins</groupId>
-				<artifactId>maven-assembly-plugin</artifactId>
-			</plugin>
-			<plugin>
-				<groupId>org.asciidoctor</groupId>
-				<artifactId>asciidoctor-maven-plugin</artifactId>
-			</plugin>
-		</plugins>
-	</build>
-
-	<repositories>
-		<repository>
-			<id>spring-libs-snapshot</id>
-			<url>https://repo.spring.io/libs-snapshot</url>
-		</repository>
-	</repositories>
-
-	<pluginRepositories>
-		<pluginRepository>
-			<id>spring-plugins-release</id>
-			<url>https://repo.spring.io/plugins-release</url>
-		</pluginRepository>
-		<pluginRepository>
-			<id>spring-libs-milestone</id>
-			<url>https://repo.spring.io/libs-milestone</url>
-		</pluginRepository>
-	</pluginRepositories>
-
-</project>+<?xml version="1.0" encoding="UTF-8" standalone="no"?>
+<project xmlns="http://maven.apache.org/POM/4.0.0" xmlns:xsi="http://www.w3.org/2001/XMLSchema-instance" xsi:schemaLocation="http://maven.apache.org/POM/4.0.0 https://maven.apache.org/xsd/maven-4.0.0.xsd">
+
+	<modelVersion>4.0.0</modelVersion>
+
+	<groupId>org.springframework.data</groupId>
+	<artifactId>spring-data-jpa</artifactId>
+	<version>2.3.0.DATAJPA-1635-SNAPSHOT</version>
+
+	<name>Spring Data JPA</name>
+	<description>Spring Data module for JPA repositories.</description>
+	<url>https://projects.spring.io/spring-data-jpa</url>
+
+	<parent>
+		<groupId>org.springframework.data.build</groupId>
+		<artifactId>spring-data-parent</artifactId>
+		<version>2.3.0.BUILD-SNAPSHOT</version>
+	</parent>
+
+	<properties>
+
+		<dist.key>DATAJPA</dist.key>
+
+		<eclipselink>2.7.5</eclipselink>
+		<hibernate>5.4.8.Final</hibernate>
+		<mockito>2.19.1</mockito>
+		<hibernate.groupId>org.hibernate</hibernate.groupId>
+		<springdata.commons>2.3.0.BUILD-SNAPSHOT</springdata.commons>
+
+		<java-module-name>spring.data.jpa</java-module-name>
+
+		<sonar.dynamicAnalysis>reuseReports</sonar.dynamicAnalysis>
+
+	</properties>
+
+	<profiles>
+		<profile>
+			<id>hibernate-next</id>
+			<properties>
+				<hibernate>6.0.0-SNAPSHOT</hibernate>
+			</properties>
+			<repositories>
+				<repository>
+					<id>jboss</id>
+					<url>https://repository.jboss.org/nexus/content/repositories/public</url>
+				</repository>
+			</repositories>
+		</profile>
+
+		<profile>
+			<id>docs</id>
+
+			<build>
+				<plugins>
+					<plugin>
+						<artifactId>maven-antrun-plugin</artifactId>
+						<version>1.8</version>
+						<executions>
+							<execution>
+								<id>copy-schemas</id>
+								<phase>prepare-package</phase>
+								<goals>
+									<goal>run</goal>
+								</goals>
+								<configuration>
+									<target>
+										<copy todir="${project.build.directory}/site/schemas">
+											<fileset dir="${project.build.directory}/schemas"/>
+										</copy>
+									</target>
+								</configuration>
+							</execution>
+							<execution>
+								<id>package-and-attach-docs-zip</id>
+								<phase>package</phase>
+								<goals>
+									<goal>run</goal>
+								</goals>
+								<configuration>
+									<tasks>
+										<zip destfile="${project.build.directory}/${project.artifactId}-${project.version}.zip">
+											<fileset dir="${project.build.directory}/site"/>
+										</zip>
+									</tasks>
+								</configuration>
+							</execution>
+						</executions>
+					</plugin>
+
+					<plugin>
+						<groupId>org.codehaus.mojo</groupId>
+						<artifactId>build-helper-maven-plugin</artifactId>
+						<version>1.10</version>
+						<executions>
+							<execution>
+								<id>attach-zip</id>
+								<goals>
+									<goal>attach-artifact</goal>
+								</goals>
+								<phase>package</phase>
+								<configuration>
+									<artifacts>
+										<artifact>
+											<file>${project.build.directory}/${project.artifactId}-${project.version}.zip</file>
+											<type>zip</type>
+										</artifact>
+									</artifacts>
+								</configuration>
+							</execution>
+						</executions>
+					</plugin>
+				</plugins>
+			</build>
+		</profile>
+	</profiles>
+
+	<dependencies>
+
+		<dependency>
+			<groupId>${project.groupId}</groupId>
+			<artifactId>spring-data-commons</artifactId>
+			<version>${springdata.commons}</version>
+		</dependency>
+
+		<dependency>
+			<groupId>org.springframework</groupId>
+			<artifactId>spring-orm</artifactId>
+		</dependency>
+
+		<dependency>
+			<groupId>org.springframework</groupId>
+			<artifactId>spring-context</artifactId>
+		</dependency>
+
+		<dependency>
+			<groupId>org.springframework</groupId>
+			<artifactId>spring-aop</artifactId>
+		</dependency>
+
+		<dependency>
+			<groupId>org.springframework</groupId>
+			<artifactId>spring-tx</artifactId>
+		</dependency>
+
+		<dependency>
+			<groupId>org.springframework</groupId>
+			<artifactId>spring-beans</artifactId>
+		</dependency>
+
+		<dependency>
+			<groupId>org.springframework</groupId>
+			<artifactId>spring-instrument</artifactId>
+			<scope>provided</scope>
+		</dependency>
+
+		<dependency>
+			<groupId>org.springframework</groupId>
+			<artifactId>spring-core</artifactId>
+			<exclusions>
+				<exclusion>
+					<groupId>commons-logging</groupId>
+					<artifactId>commons-logging</artifactId>
+				</exclusion>
+			</exclusions>
+		</dependency>
+
+		<dependency>
+			<groupId>org.aspectj</groupId>
+			<artifactId>aspectjrt</artifactId>
+			<version>${aspectj}</version>
+		</dependency>
+		<dependency>
+			<groupId>org.aspectj</groupId>
+			<artifactId>aspectjweaver</artifactId>
+			<version>${aspectj}</version>
+			<scope>test</scope>
+		</dependency>
+
+		<dependency>
+			<groupId>org.springframework</groupId>
+			<artifactId>spring-aspects</artifactId>
+			<scope>compile</scope>
+			<optional>true</optional>
+		</dependency>
+
+		<dependency>
+			<groupId>org.hsqldb</groupId>
+			<artifactId>hsqldb</artifactId>
+			<version>2.4.1</version>
+			<scope>test</scope>
+		</dependency>
+
+		<dependency>
+			<groupId>joda-time</groupId>
+			<artifactId>joda-time</artifactId>
+			<version>${jodatime}</version>
+			<optional>true</optional>
+		</dependency>
+
+		<dependency>
+			<groupId>org.threeten</groupId>
+			<artifactId>threetenbp</artifactId>
+			<version>${threetenbp}</version>
+			<optional>true</optional>
+		</dependency>
+
+		<!-- Persistence providers -->
+
+		<dependency>
+			<groupId>org.eclipse.persistence</groupId>
+			<artifactId>org.eclipse.persistence.jpa</artifactId>
+			<version>${eclipselink}</version>
+			<optional>true</optional>
+		</dependency>
+
+		<dependency>
+			<groupId>${hibernate.groupId}</groupId>
+			<artifactId>hibernate-core</artifactId>
+			<version>${hibernate}</version>
+			<optional>true</optional>
+		</dependency>
+
+		<dependency>
+			<groupId>${hibernate.groupId}</groupId>
+			<artifactId>hibernate-jpamodelgen</artifactId>
+			<version>${hibernate}</version>
+			<scope>provided</scope>
+		</dependency>
+
+		<!-- QueryDsl -->
+		<dependency>
+			<groupId>com.querydsl</groupId>
+			<artifactId>querydsl-apt</artifactId>
+			<version>${querydsl}</version>
+			<classifier>jpa</classifier>
+			<scope>provided</scope>
+		</dependency>
+
+		<dependency>
+			<groupId>com.querydsl</groupId>
+			<artifactId>querydsl-jpa</artifactId>
+			<version>${querydsl}</version>
+			<optional>true</optional>
+		</dependency>
+
+		<!-- CDI -->
+		<!-- Dependency order required to build against CDI 1.0 and test with CDI 2.0 -->
+		<dependency>
+			<groupId>org.apache.geronimo.specs</groupId>
+			<artifactId>geronimo-jcdi_2.0_spec</artifactId>
+			<version>1.0.1</version>
+			<scope>test</scope>
+		</dependency>
+
+		<dependency>
+			<groupId>javax.interceptor</groupId>
+			<artifactId>javax.interceptor-api</artifactId>
+			<version>1.2.1</version>
+			<scope>test</scope>
+		</dependency>
+
+		<dependency>
+			<groupId>javax.enterprise</groupId>
+			<artifactId>cdi-api</artifactId>
+			<version>${cdi}</version>
+			<scope>provided</scope>
+			<optional>true</optional>
+		</dependency>
+
+		<dependency>
+			<groupId>javax.annotation</groupId>
+			<artifactId>javax.annotation-api</artifactId>
+			<version>${javax-annotation-api}</version>
+			<scope>test</scope>
+		</dependency>
+
+		<dependency>
+			<groupId>org.apache.openwebbeans</groupId>
+			<artifactId>openwebbeans-se</artifactId>
+			<version>${webbeans}</version>
+			<scope>test</scope>
+		</dependency>
+
+	</dependencies>
+
+	<build>
+		<plugins>
+
+			<!--
+			     Jacoco plugin redeclared to make sure it's downloaded and
+			     the agents can be explicitly added to the test executions.
+			-->
+			<plugin>
+				<groupId>org.jacoco</groupId>
+				<artifactId>jacoco-maven-plugin</artifactId>
+				<version>${jacoco}</version>
+				<configuration>
+					<destFile>${jacoco.destfile}</destFile>
+				</configuration>
+				<executions>
+					<execution>
+						<id>jacoco-initialize</id>
+						<goals>
+							<goal>prepare-agent</goal>
+						</goals>
+					</execution>
+				</executions>
+			</plugin>
+
+			<plugin>
+				<groupId>org.apache.maven.plugins</groupId>
+				<artifactId>maven-surefire-plugin</artifactId>
+				<dependencies>
+					<dependency>
+						<groupId>org.springframework</groupId>
+						<artifactId>spring-instrument</artifactId>
+						<version>${spring}</version>
+						<scope>runtime</scope>
+					</dependency>
+				</dependencies>
+				<executions>
+					<execution>
+						<id>default-test</id>
+						<configuration>
+							<excludes>
+								<exclude>**/*</exclude>
+							</excludes>
+						</configuration>
+					</execution>
+					<execution>
+						<id>unit-tests</id>
+						<goals>
+							<goal>test</goal>
+						</goals>
+						<phase>test</phase>
+						<configuration>
+							<includes>
+								<include>**/*UnitTests.java</include>
+							</includes>
+						</configuration>
+					</execution>
+					<execution>
+						<id>integration-tests</id>
+						<goals>
+							<goal>test</goal>
+						</goals>
+						<phase>test</phase>
+						<configuration>
+							<includes>
+								<include>**/*IntegrationTests.java</include>
+								<include>**/*Tests.java</include>
+							</includes>
+							<excludes>
+								<exclude>**/*UnitTests.java</exclude>
+								<exclude>**/OpenJpa*</exclude>
+								<exclude>**/EclipseLink*</exclude>
+							</excludes>
+							<argLine>-javaagent:${settings.localRepository}/org/springframework/spring-instrument/${spring}/spring-instrument-${spring}.jar -javaagent:${settings.localRepository}/org/jacoco/org.jacoco.agent/${jacoco}/org.jacoco.agent-${jacoco}-runtime.jar=destfile=${jacoco.destfile}</argLine>
+						</configuration>
+					</execution>
+					<execution>
+						<id>eclipselink-tests</id>
+						<goals>
+							<goal>test</goal>
+						</goals>
+						<phase>test</phase>
+						<configuration>
+							<includes>
+								<include>**/EclipseLink*Tests.java</include>
+							</includes>
+							<argLine>-javaagent:${settings.localRepository}/org/jacoco/org.jacoco.agent/${jacoco}/org.jacoco.agent-${jacoco}-runtime.jar=destfile=${jacoco.destfile} -javaagent:${settings.localRepository}/org/eclipse/persistence/org.eclipse.persistence.jpa/${eclipselink}/org.eclipse.persistence.jpa-${eclipselink}.jar -javaagent:${settings.localRepository}/org/springframework/spring-instrument/${spring}/spring-instrument-${spring}.jar</argLine>
+						</configuration>
+					</execution>
+				</executions>
+			</plugin>
+
+			<plugin>
+				<groupId>org.codehaus.mojo</groupId>
+				<artifactId>aspectj-maven-plugin</artifactId>
+				<version>1.8</version>
+				<dependencies>
+					<dependency>
+						<groupId>org.aspectj</groupId>
+						<artifactId>aspectjrt</artifactId>
+						<version>${aspectj}</version>
+					</dependency>
+					<dependency>
+						<groupId>org.aspectj</groupId>
+						<artifactId>aspectjtools</artifactId>
+						<version>${aspectj}</version>
+					</dependency>
+				</dependencies>
+				<executions>
+					<execution>
+						<goals>
+							<goal>compile</goal>
+						</goals>
+					</execution>
+				</executions>
+				<configuration>
+					<verbose>true</verbose>
+					<!--
+						To workaround:
+
+						- https://issues.apache.org/jira/browse/MCOMPILER-205
+						- https://issues.apache.org/jira/browse/MCOMPILER-209
+						- https://github.com/mojohaus/aspectj-maven-plugin/issues/15
+
+					-->
+					<forceAjcCompile>true</forceAjcCompile>
+					<aspectLibraries>
+						<aspectLibrary>
+							<groupId>org.springframework</groupId>
+							<artifactId>spring-aspects</artifactId>
+						</aspectLibrary>
+					</aspectLibraries>
+					<includes>
+						<include>**/domain/support/AuditingEntityListener.java</include>
+					</includes>
+					<complianceLevel>${source.level}</complianceLevel>
+					<source>${source.level}</source>
+					<target>${source.level}</target>
+					<xmlConfigured>aop.xml</xmlConfigured>
+				</configuration>
+			</plugin>
+
+			<plugin>
+				<groupId>org.apache.maven.plugins</groupId>
+				<artifactId>maven-assembly-plugin</artifactId>
+			</plugin>
+			<plugin>
+				<groupId>org.asciidoctor</groupId>
+				<artifactId>asciidoctor-maven-plugin</artifactId>
+			</plugin>
+		</plugins>
+	</build>
+
+	<repositories>
+		<repository>
+			<id>spring-libs-snapshot</id>
+			<url>https://repo.spring.io/libs-snapshot</url>
+		</repository>
+	</repositories>
+
+	<pluginRepositories>
+		<pluginRepository>
+			<id>spring-plugins-release</id>
+			<url>https://repo.spring.io/plugins-release</url>
+		</pluginRepository>
+		<pluginRepository>
+			<id>spring-libs-milestone</id>
+			<url>https://repo.spring.io/libs-milestone</url>
+		</pluginRepository>
+	</pluginRepositories>
+
+</project>